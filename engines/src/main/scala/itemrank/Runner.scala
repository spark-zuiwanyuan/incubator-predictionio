package io.prediction.engines.itemrank

import io.prediction.core.{ BaseEngine }
import io.prediction.{ EmptyParams }
import io.prediction.{ DefaultServer, DefaultCleanser }
import io.prediction.workflow.SparkWorkflow
//import io.prediction.workflow.EvaluationWorkflow

import com.github.nscala_time.time.Imports._

object Runner {

  def main(args: Array[String]) {
    val evalParams = new EvalParams(
      appid = 1,
      itypes = None,
      actions = Map(
        "view" -> Some(3),
        "like" -> Some(5),
        "conversion" -> Some(4),
        "rate" -> None
      ),
      conflict = "latest",
      //recommendationTime = 123456,
      seenActions = Some(Set("conversion")),
      //(int years, int months, int weeks, int days, int hours,
      // int minutes, int seconds, int millis)
      hours = 24,//new Period(0, 0, 0, 1, 0, 0, 0, 0),
      trainStart = new DateTime("2014-04-01T00:00:00.000"),
      testStart = new DateTime("2014-04-20T00:00:00.000"),
      testUntil = new DateTime("2014-04-30T00:00:00.000"),
      goal = Set("conversion", "view")
    )

    val knnAlgoParams = new KNNAlgoParams(similarity="cosine", k=10)
    val randomAlgoParams = new RandomAlgoParams
    val serverParams = new EmptyParams

<<<<<<< HEAD
    val knnEngine = new BaseEngine(
      //classOf[DefaultCleanser[TrainingData]],
      classOf[NoOptCleanser],
      Map("knn" -> classOf[KNNAlgorithm]),
      classOf[DefaultServer[Feature, Prediction]]
    )

    val randEngine = new BaseEngine(
      //classOf[DefaultCleanser[TrainingData]],
      classOf[NoOptCleanser],
      Map("rand" -> classOf[RandomAlgorithm]),
      classOf[DefaultServer[Feature, Prediction]]
    )
=======
    val paramSet = Seq(
      ("knn", knnAlgoParams),
      ("rand", randomAlgoParams))

    val engine = ItemRankEngine()
>>>>>>> 5d28726c

    val engine = ItemRankEngine()


    val evaluator = ItemRankEvaluator()

    SparkWorkflow.run(
      "Thor",
      evalParams,
      evalParams, /* validation */
      new EmptyParams /* cleanserParams */,
      paramSet,
      serverParams,
<<<<<<< HEAD
      //knnEngine,
=======
>>>>>>> 5d28726c
      engine,
      evaluator)

    /*
    // Comment by yipjustin. Use SparkWorkflow instead
    val evalWorkflow1 = EvaluationWorkflow(
      "", evalParams, evalParams,
      null,  // cleanserParams
      knnEngineAlgoParamSet, serverParams,
      knnEngine, evaluator)

    val evalWorkflow2 = EvaluationWorkflow(
      "", evalParams, evalParams,
      null, // cleanserParams
      randEngineAlgoParamSet, serverParams,
      randEngine, evaluator)

    // Comment by yipjustin. All tasks are now persist in database. Hence, using
    // one worker suffice.
    evalWorkflow1.run
    evalWorkflow2.run
    */
  }

}<|MERGE_RESOLUTION|>--- conflicted
+++ resolved
@@ -36,27 +36,9 @@
     val randomAlgoParams = new RandomAlgoParams
     val serverParams = new EmptyParams
 
-<<<<<<< HEAD
-    val knnEngine = new BaseEngine(
-      //classOf[DefaultCleanser[TrainingData]],
-      classOf[NoOptCleanser],
-      Map("knn" -> classOf[KNNAlgorithm]),
-      classOf[DefaultServer[Feature, Prediction]]
-    )
-
-    val randEngine = new BaseEngine(
-      //classOf[DefaultCleanser[TrainingData]],
-      classOf[NoOptCleanser],
-      Map("rand" -> classOf[RandomAlgorithm]),
-      classOf[DefaultServer[Feature, Prediction]]
-    )
-=======
     val paramSet = Seq(
       ("knn", knnAlgoParams),
       ("rand", randomAlgoParams))
-
-    val engine = ItemRankEngine()
->>>>>>> 5d28726c
 
     val engine = ItemRankEngine()
 
@@ -70,10 +52,6 @@
       new EmptyParams /* cleanserParams */,
       paramSet,
       serverParams,
-<<<<<<< HEAD
-      //knnEngine,
-=======
->>>>>>> 5d28726c
       engine,
       evaluator)
 
