/** Copyright 2015 TappingStone, Inc.
  *
  * Licensed under the Apache License, Version 2.0 (the "License");
  * you may not use this file except in compliance with the License.
  * You may obtain a copy of the License at
  *
  *     http://www.apache.org/licenses/LICENSE-2.0
  *
  * Unless required by applicable law or agreed to in writing, software
  * distributed under the License is distributed on an "AS IS" BASIS,
  * WITHOUT WARRANTIES OR CONDITIONS OF ANY KIND, either express or implied.
  * See the License for the specific language governing permissions and
  * limitations under the License.
  */

package io.prediction.workflow

import io.prediction.controller.EngineParams
import io.prediction.controller.Evaluation
import io.prediction.core.BaseEngine
import io.prediction.core.BaseEvaluator
import io.prediction.core.BaseEvaluatorResult
import io.prediction.data.storage.EngineInstance
import io.prediction.data.storage.EvaluationInstance
import io.prediction.data.storage.Model
import io.prediction.data.storage.Storage

import com.github.nscala_time.time.Imports.DateTime
import grizzled.slf4j.Logger

import scala.language.existentials

/** CoreWorkflow handles PredictionIO metadata and environment variables of
  * training and evaluation.
  */
object CoreWorkflow {
  @transient lazy val logger = Logger[this.type]
  @transient lazy val engineInstances = Storage.getMetaDataEngineInstances
  @transient lazy val evaluationInstances =
    Storage.getMetaDataEvaluationInstances()

  def runTrain[EI, Q, P, A](
      engine: BaseEngine[EI, Q, P, A],
      engineParams: EngineParams,
      engineInstance: EngineInstance,
      env: Map[String, String] = WorkflowUtils.pioEnvVars,
      params: WorkflowParams = WorkflowParams()) {
    logger.debug("Starting SparkContext")
    val mode = "training"
    WorkflowUtils.checkUpgrade(mode, engineInstance.engineFactory)

    val sc = WorkflowContext(
      params.batch,
      env,
      params.sparkEnv,
      mode.capitalize)

    try {

      val models: Seq[Any] = engine.train(
        sc = sc,
        engineParams = engineParams,
        engineInstanceId = engineInstance.id,
        params = params
      )

      val instanceId = Storage.getMetaDataEngineInstances

      val kryo = KryoInstantiator.newKryoInjection
      
      logger.info("Inserting persistent model")
      Storage.getModelDataModels.insert(Model(
        id = engineInstance.id,
        models = kryo(models)))

      logger.info("Updating engine instance")
      val engineInstances = Storage.getMetaDataEngineInstances
      engineInstances.update(engineInstance.copy(
        status = "COMPLETED",
        endTime = DateTime.now
        ))

      logger.info("Training completed successfully.")
    } catch {
      case e @(
          _: StopAfterReadInterruption |
          _: StopAfterPrepareInterruption) => {
        logger.info(s"Training interrupted by $e.")
      }
    } finally {
      logger.debug("Stopping SparkContext")
      sc.stop()
    }
  }

  def runEvaluation[EI, Q, P, A, R <: BaseEvaluatorResult](
      evaluation: Evaluation,
      engine: BaseEngine[EI, Q, P, A],
      engineParamsList: Seq[EngineParams],
      evaluationInstance: EvaluationInstance,
      evaluator: BaseEvaluator[EI, Q, P, A, R],
      env: Map[String, String] = WorkflowUtils.pioEnvVars,
      params: WorkflowParams = WorkflowParams()) {
    logger.info("runEvaluation started")
    logger.debug("Start SparkContext")

    val mode = "evaluation"

    WorkflowUtils.checkUpgrade(mode, engine.getClass.getName)

    val sc = WorkflowContext(
      params.batch,
      env,
      params.sparkEnv,
      mode.capitalize)
    val evaluationInstanceId = evaluationInstances.insert(evaluationInstance)

    logger.info(s"Starting evaluation instance ID: $evaluationInstanceId")

    val evaluatorResult: BaseEvaluatorResult = EvaluationWorkflow.runEvaluation(
      sc,
      evaluation,
      engine,
      engineParamsList,
      evaluator,
      params)

<<<<<<< HEAD
    if (evaluatorResult.noSave) {
      logger.info(s"This evaluation result is not inserted into database")
=======
    if (evaluatorResult.noSave) { 
      logger.info(s"This evaluation result is not inserted into database: $evaluatorResult")
>>>>>>> 2c0b9bdb
    } else {
      val evaluatedEvaluationInstance = evaluationInstance.copy(
        status = "EVALCOMPLETED",
        id = evaluationInstanceId,
        endTime = DateTime.now,
        evaluatorResults = evaluatorResult.toOneLiner,
        evaluatorResultsHTML = evaluatorResult.toHTML,
        evaluatorResultsJSON = evaluatorResult.toJSON
      )
<<<<<<< HEAD
      logger.info(s"Updating evaluation instance with result: $evaluatorResult")
=======

      logger.info(s"Updating evaluation instance with result: $evaluatorResult")

>>>>>>> 2c0b9bdb
      evaluationInstances.update(evaluatedEvaluationInstance)
    }

    logger.debug("Stop SparkContext")

    sc.stop()

    logger.info("runEvaluation completed")
  }
}

<|MERGE_RESOLUTION|>--- conflicted
+++ resolved
@@ -125,13 +125,8 @@
       evaluator,
       params)
 
-<<<<<<< HEAD
-    if (evaluatorResult.noSave) {
-      logger.info(s"This evaluation result is not inserted into database")
-=======
     if (evaluatorResult.noSave) { 
       logger.info(s"This evaluation result is not inserted into database: $evaluatorResult")
->>>>>>> 2c0b9bdb
     } else {
       val evaluatedEvaluationInstance = evaluationInstance.copy(
         status = "EVALCOMPLETED",
@@ -141,13 +136,9 @@
         evaluatorResultsHTML = evaluatorResult.toHTML,
         evaluatorResultsJSON = evaluatorResult.toJSON
       )
-<<<<<<< HEAD
-      logger.info(s"Updating evaluation instance with result: $evaluatorResult")
-=======
 
       logger.info(s"Updating evaluation instance with result: $evaluatorResult")
 
->>>>>>> 2c0b9bdb
       evaluationInstances.update(evaluatedEvaluationInstance)
     }
 
