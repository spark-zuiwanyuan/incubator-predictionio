---
layout: docs
title: Tutorial on Item Recommendation Engine - Movie Recommendation
---

# Building Movie Recommendation App with Item Recommendation Engine

## Importing Movie-Lens Data

Clone our
[Python-SDK](https://github.com/PredictionIO/PredictionIO-Python-SDK) and
switch to develop branch to get the latest changes.

```
$ git clone https://github.com/PredictionIO/PredictionIO-Python-SDK.git
$ git checkout develop
```

Install external dependencies. 

```
python setup.py install
````

<<<<<<< HEAD
Download Movie-Lens data into the /PredictionIO-Python-SDK folder.
=======
Download Movie-Lens data into the /PredictionIO-Python-SDK folder. 
>>>>>>> 3b91c3d7

```
$ curl -o ml-100k.zip http://files.grouplens.org/datasets/movielens/ml-100k.zip
$ unzip ml-100k.zip
```

Launch EventServer. $PIO_HOME is the installation directory of PredictionIO. 
 
```
$ $PIO_HOME/bin/pio eventserver
```

Import data. The import script takes two parameters: `<app_id> <url>`.
`<app_id>` is an integer identifies your address space; `<url>` is the
EventServer url (default: http://localhost:7070). We will use the same
`<app_id>` through out this tutorial.

```
$ cd PredictionIO-Python-SDK
$ python -m examples.demo-movielens.batch_import <app_id> http://localhost:7070
```

The import takes a minute or two. At the end you should see the following
output:

```
{u'status': u'alive'}
[Info] Initializing users...
[Info] 943 users were initialized.
...
[Info] Importing rate actions to PredictionIO...
[Info] 100000 rate actions were imported.
```

> You may delete *all* data belonging to a specific `<app_id>` with this
> request.  There is no way to undo this delete, use it cautiously!
```
$ curl -i -X DELETE http://localhost:7070/events.json?appId=<app_id>
```

## Deploying the Item Recommendation engine
Create an engine instance project base on the default Item Recommendation
Engine.

```
$ $PIO_HOME/bin/pio instance io.prediction.engines.itemrec
$ cd io.prediction.engines.itemrec
$ $PIO_HOME/bin/pio register
```
where `$PIO_HOME` is your installation path of PredictionIO.
Under the directory `io.prediction.engines.itemrec`, you will see a
self-contained set of configuation files for an instance of Item Recommendation
Engine.

### Specify the Target App

PredictionIO uses `<app_id>` to distinguish data between different applications.
Engines usually use data from one application. Inside the engine instance project,
the file `params/datasource.json` defines how data are read from the Event Server.
Change the value of `appId` to `<app_id>` which you used for importing.

```json
{
  "appId": <app_id>,
  "actions": [
    "view",
    "like",
    ...
  ],
  ...
}
```

### Train and deploy

Call `pio train` to kick start training.

```
$ $PIO_HOME/bin/pio train
...
2014-09-20 01:17:39,997 INFO  spark.ContextCleaner - Cleaned broadcast 9
2014-09-20 01:17:40,194 INFO  workflow.CoreWorkflow$ - Saved engine instance with ID: RWTien4GSeCrl3fpZwhJDA
```

Once the training is successful, you can deploy the instance. It will start a
Engine Server at `http://localhost:8000`, you can change to another port by
specifying `--port <port>`.

```
$ $PIO_HOME/bin/pio deploy
...
[INFO] [09/20/2014 01:19:45.428] [pio-server-akka.actor.default-dispatcher-3] [akka://pio-server/user/IO-HTTP/listener-0] Bound to localhost/127.0.0.1:8000
[INFO] [09/20/2014 01:19:45.429] [pio-server-akka.actor.default-dispatcher-5] [akka://pio-server/user/master] Bind successful. Ready to serve.
```

Another way of making sure an Engine Server is deployed successfully is by
visiting its status page [http://localhost:8000]. You will see information
associated with engine instance like when it is started, trained, its component
classes and parameters.

### Retrieving Prediction Results
With the EngineClients of a PredictionIO SDK, your application can send queries
to a deployed engine instance through the Engine API.

To get 3 personalized item recommendations for user "100".


<div class="codetabs">
<div data-lang="Raw HTTP">
<p>Line breaks are added for illustration in the response.</p>
{% highlight bash %}
$ curl -i -X POST -d '{"uid": "100", "n": 3}' http://localhost:8000/queries.json
{"items":[
  {"272":9.929327011108398},
  {"313":9.92607593536377},
  {"347":9.92170524597168}]}
{% endhighlight %}
</div>
<div data-lang="Python SDK">
{% highlight python %}
from predictionio import EngineClient
client = EngineClient(url="http://localhost:8000")
prediction = client.send_query({"uid": "100", "n": 3})
print prediction
{% endhighlight %}

<p>Output:</p>
{% highlight bash %}
{u'items': [{u'272': 9.929327011108398}, {u'313': 9.92607593536377}, {u'347':
9.92170524597168}]}
{% endhighlight %}
</div>
</div><|MERGE_RESOLUTION|>--- conflicted
+++ resolved
@@ -16,25 +16,21 @@
 $ git checkout develop
 ```
 
-Install external dependencies. 
+Install external dependencies.
 
 ```
 python setup.py install
 ````
 
-<<<<<<< HEAD
 Download Movie-Lens data into the /PredictionIO-Python-SDK folder.
-=======
-Download Movie-Lens data into the /PredictionIO-Python-SDK folder. 
->>>>>>> 3b91c3d7
 
 ```
 $ curl -o ml-100k.zip http://files.grouplens.org/datasets/movielens/ml-100k.zip
 $ unzip ml-100k.zip
 ```
 
-Launch EventServer. $PIO_HOME is the installation directory of PredictionIO. 
- 
+Launch EventServer. $PIO_HOME is the installation directory of PredictionIO.
+
 ```
 $ $PIO_HOME/bin/pio eventserver
 ```
