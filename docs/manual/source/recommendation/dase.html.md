---
title: DASE Components Explained (Recommendation)
---

PredictionIO's DASE architecture brings the separation-of-concerns design
principle to predictive engine development. DASE stands for the following
components of an engine:

* **D**ata - includes Data Source and Data Preparator
* **A**lgorithm(s)
* **S**erving
* **E**valuator

Let's look at the code and see how you can customize the Recommendation engine
you built from the Recommendation Engine Template.

INFO: Evaluator will not be covered in this tutorial.

## The Engine Design

As you can see from the Quick Start, *MyRecommendation* takes a JSON prediction
query, e.g. `{ "user": "1", "num": 4 }`, and return a JSON predicted result.
In MyRecommendation/src/main/scala/***Engine.scala***, the `Query` case class
defines the format of such **query**:

```scala
case class Query(
  val user: String,
  val num: Int
) extends Serializable
```

The `PredictedResult` case class defines the format of **predicted result**,
such as

```json
{"itemScores":[{"item":"22","score":4.07},{"item":"62","score":4.05},{"item":"75","score":4.04},{"item":"68","score":3.81}]}
```

with:

```scala
case class PredictedResult(
  val itemScores: Array[ItemScore]
) extends Serializable

case class ItemScore(
  item: String,
  score: Double
) extends Serializable
```

Finally, `RecommendationEngine` is the *Engine Factory* that defines the
components this engine will use: Data Source, Data Preparator, Algorithm(s) and
Serving components.

```scala
object RecommendationEngine extends IEngineFactory {
  def apply() = {
    new Engine(
      classOf[DataSource],
      classOf[Preparator],
      Map("als" -> classOf[ALSAlgorithm]),
      classOf[Serving])
  }
  ...
}
```

### Spark MLlib

Spark's MLlib ALS algorithm takes training data of RDD type, i.e. `RDD[Rating]`
and train a model, which is a `MatrixFactorizationModel` object.

PredictionIO's MLlib Collaborative Filtering engine template, which
*MyRecommendation* bases on, integrates this algorithm under the DASE
architecture. We will take a closer look at the DASE code below.

INFO: [Check this
out](https://spark.apache.org/docs/latest/mllib-collaborative-filtering.html) to
learn more about MLlib's ALS collaborative filtering algorithm.


## Data

In the DASE architecture, data is prepared by 2 components sequentially: *Data
Source* and *Data Preparator*. *Data Source* and *Data Preparator* takes data
from the data store and prepares `RDD[Rating]` for the ALS algorithm.

### Data Source

In MyRecommendation/src/main/scala/***DataSource.scala***, the `readTraining`
method of class `DataSource` reads, and selects, data from the *Event Store*
(data store of the *Event Server*) and returns `TrainingData`.

```scala
case class DataSourceParams(val appId: Int) extends Params

class DataSource(val dsp: DataSourceParams)
  extends PDataSource[TrainingData,
      EmptyEvaluationInfo, Query, EmptyActualResult] {

  @transient lazy val logger = Logger[this.type]

  override
  def readTraining(sc: SparkContext): TrainingData = {
    val eventsDb = Storage.getPEvents()
    val eventsRDD: RDD[Event] = eventsDb.find(
      appId = dsp.appId,
      entityType = Some("user"),
      eventNames = Some(List("rate", "buy")), // read "rate" and "buy" event
      // targetEntityType is optional field of an event.
      targetEntityType = Some(Some("item")))(sc)

    val ratingsRDD: RDD[Rating] = eventsRDD.map { event =>
      val rating = try {
        val ratingValue: Double = event.event match {
          case "rate" => event.properties.get[Double]("rating")
          case "buy" => 4.0 // map buy event to rating value of 4
          case _ => throw new Exception(s"Unexpected event ${event} is read.")
        }
        // entityId and targetEntityId is String
        Rating(event.entityId,
          event.targetEntityId.get,
          ratingValue)
      } catch {
        case e: Exception => {
          logger.error(s"Cannot convert ${event} to Rating. Exception: ${e}.")
          throw e
        }
      }
      rating
    }
    new TrainingData(ratingsRDD)
  }
}
```

`Storage.getPEvents()` returns a data access object which you could use to
access data that is collected by PredictionIO *Event Server*.
`eventsDb.find(...)` specifies the events that you want to read. PredictionIO
automatically loads the parameters of *datasource* specified in
MyRecommendation/***engine.json***, including *appId*, to `dsp`.

In ***engine.json***:

```
{
  ...
  "datasource": {
    "appId": 1
  },
  ...
}
```

Each *rate* and *buy* user event data is read as `Rating`.
For flexibility, this Recommendation engine template is designed to support user ID and item ID in `String`.
Since Spark MLlib's `Rating` class assumes `Int`-only user ID and item ID, you have to define a new `Rating` class:  

```scala
case class Rating(
  val user: String,
  val item: String,
  val rating: Double
)
```

`TrainingData` contains an RDD of all these `Rating` events. The class definition of `TrainingData` is:

```scala
class TrainingData(
  val ratings: RDD[Rating]
) extends Serializable {...}
```
and PredictionIO passes the returned `TrainingData` object to *Data Preparator*.

<!-- TODO
> HOW-TO:
>
> You may modify readTraining function to read from other datastores, such as MongoDB -  [link]
-->

INFO: You could [modify the DataSource to read custom events](reading-custom-events.html) other than the default **rate** and **buy**.

### Data Preparator

In MyRecommendation/src/main/scala/***Preparator.scala***, the `prepare` method
of class `Preparator` takes `TrainingData` as its input and performs any
necessary feature selection and data processing tasks. At the end, it returns
`PreparedData` which should contain the data *Algorithm* needs. For MLlib ALS,
it is `RDD[Rating]`.

By default, `prepare` simply copies the unprocessed `TrainingData` data to `PreparedData`:

```scala
class Preparator
  extends PPreparator[TrainingData, PreparedData] {

  def prepare(sc: SparkContext, trainingData: TrainingData): PreparedData = {
    new PreparedData(ratings = trainingData.ratings)
  }
}

class PreparedData(
  val ratings: RDD[Rating]
) extends Serializable
```

PredictionIO passes the returned `PreparedData` object to Algorithm's `train` function.

<!-- TODO
> HOW-TO:
>
> MLlib ALS limitation: user id, item id must be integer - convert [link]
-->

## Algorithm

In MyRecommendation/src/main/scala/***ALSAlgorithm.scala***, the two methods of
the algorithm class are `train` and `predict`. `train` is responsible for
training a predictive model. PredictionIO will store this model and `predict` is
responsible for using this model to make prediction.

### train(...)

`train` is called when you run **pio train**. This is where MLlib ALS algorithm,
i.e. `ALS.train`, is used to train a predictive model.


```scala
  def train(data: PreparedData): ALSModel = {
    // Convert user and item String IDs to Int index for MLlib
    val userStringIntMap = BiMap.stringInt(data.ratings.map(_.user))
    val itemStringIntMap = BiMap.stringInt(data.ratings.map(_.item))
    val mllibRatings = data.ratings.map( r =>
      // MLlibRating requires integer index for user and item
      MLlibRating(userStringIntMap(r.user), itemStringIntMap(r.item), r.rating)
    )
    // If you only have one type of implicit event (Eg. "view" event only),
    // replace ALS.train(...) with
    // ALS.trainImplicit(mllibRatings, ap.rank, ap.numIterations)
    val m = ALS.train(mllibRatings, ap.rank, ap.numIterations, ap.lambda)
    new ALSModel(
      rank = m.rank,
      userFeatures = m.userFeatures,
      productFeatures = m.productFeatures,
      userStringIntMap = userStringIntMap,
      itemStringIntMap = itemStringIntMap)
  }
```

#### Working with Spark MLlib's ALS.train(....)

As mentioned above, MLlib's `Rating` does not support `String` user ID and item ID.
Its `ALS.train` thus also assumes `Int`-only `Rating`.

Here you need to map your String-supported `Rating` to MLlib's Integer-only `Rating`.
First, you can rename MLlib's Integer-only `Rating` to `MLlibRating` for clarity:

```
import org.apache.spark.mllib.recommendation.{Rating => MLlibRating}
```

You then create a bi-directional map with `BiMap.stringInt` which maps each String record to an Integer index.

```
val userStringIntMap = BiMap.stringInt(data.ratings.map(_.user))
val itemStringIntMap = BiMap.stringInt(data.ratings.map(_.item))
```
Finally, you re-create each `Rating` event as `MLlibRating`:

```
MLlibRating(userStringIntMap(r.user), itemStringIntMap(r.item), r.rating)
```


In addition to `RDD[MLlibRating]`, `ALS.train` takes 3 parameters: *rank*,
*iterations* and *lambda*.

The values of these parameters are specified in *algorithms* of
MyRecommendation/***engine.json***:

```
{
  ...
  "algorithms": [
    {
      "name": "als",
      "params": {
        "rank": 10,
        "numIterations": 20,
        "lambda": 0.01
      }
    }
  ]
  ...
}
```

PredictionIO will automatically loads these values into the constructor `ap`,
which has a corresponding case case `ALSAlgorithmParams`:

```scala
case class ALSAlgorithmParams(
  val rank: Int,
  val numIterations: Int,
  val lambda: Double) extends Params
```

`ALS.train` then returns a `MatrixFactorizationModel` model which contains RDD
data. RDD is a distributed collection of items which *does not* persist. To
store the model, you convert the model to `ALSModel` class at the end.
`ALSModel` is a persistable class that extends `MatrixFactorizationModel`.

<<<<<<< HEAD
> The detailed implementation can be found at
MyRecommendation/src/main/scala/***ALSModel.scala***
=======
NOTE: The detailed implementation can be found at
MyRecommendation/src/main/scala/***PersistentMatrixFactorizationModel.scala***
>>>>>>> a49c6ab8

PredictionIO will automatically store the returned model, i.e. `ALSModel` in this case.


### predict(...)

`predict` is called when you send a JSON query to
http://localhost:8000/queries.json. PredictionIO converts the query, such as `{
"user": "1", "num": 4 }` to the `Query` class you defined previously.

The predictive model `MatrixFactorizationModel` of MLlib ALS, which is now
extended as `ALSModel`, offers a method called
`recommendProducts`. `recommendProducts` takes two parameters: user id (i.e.
the `Int` index of `query.user`) and the number of items to be returned (i.e. `query.num`). It
predicts the top *num* of items a user will like.

```scala
  def predict(model: ALSModel, query: Query): PredictedResult = {
    // Convert String ID to Int index for Mllib
    model.userStringIntMap.get(query.user).map { userInt =>
      // create inverse view of itemStringIntMap
      val itemIntStringMap = model.itemStringIntMap.inverse
      // recommendProducts() returns Array[MLlibRating], which uses item Int
      // index. Convert it to String ID for returning PredictedResult
      val itemScores = model.recommendProducts(userInt, query.num)
        .map (r => ItemScore(itemIntStringMap(r.product), r.rating))
      new PredictedResult(itemScores)
    }.getOrElse{
      logger.info(s"No prediction for unknown user ${query.user}.")
      new PredictedResult(Array.empty)
    }
  }
```

Note that `recommendProducts` returns the `Int` indices of items. You map them back to `String` with `itemIntStringMap` before they are returned.

> You have defined the class `PredictedResult` earlier.

PredictionIO passes the returned `PredictedResult` object to *Serving*.

## Serving

The `serve` method of class `Serving` processes predicted result. It is also
responsible for combining multiple predicted results into one if you have more
than one predictive model. *Serving* then returns the final predicted result.
PredictionIO will convert it to a JSON response automatically.

In MyRecommendation/src/main/scala/***Serving.scala***,

```scala
class Serving
  extends LServing[Query, PredictedResult] {

  override
  def serve(query: Query,
    predictedResults: Seq[PredictedResult]): PredictedResult = {
    predictedResults.head
  }
}
```

When you send a JSON query to http://localhost:8000/queries.json,
`PredictedResult` from all models will be passed to `serve` as a sequence, i.e.
`Seq[PredictedResult]`.

> An engine can train multiple models if you specify more than one Algorithm
component in `object RecommendationEngine` inside ***Engine.scala***. Since only
one `ALSAlgorithm` is implemented by default, this `Seq` contains one element.


Now you should have a good understanding of the DASE model. We will show you an
example of customizing the Data Preparator to exclude certain items from your
training set.

#### [Next: Reading Custom Events](reading-custom-events.html)



<!-- TODO
> HOW-TO:
>
> Recommend items that the targeted user has not seen before [link]
>
> Give higher priority to newer items
>
> Combining several predictive model to improve prediction accuracy
--><|MERGE_RESOLUTION|>--- conflicted
+++ resolved
@@ -313,13 +313,9 @@
 store the model, you convert the model to `ALSModel` class at the end.
 `ALSModel` is a persistable class that extends `MatrixFactorizationModel`.
 
-<<<<<<< HEAD
 > The detailed implementation can be found at
 MyRecommendation/src/main/scala/***ALSModel.scala***
-=======
-NOTE: The detailed implementation can be found at
-MyRecommendation/src/main/scala/***PersistentMatrixFactorizationModel.scala***
->>>>>>> a49c6ab8
+
 
 PredictionIO will automatically store the returned model, i.e. `ALSModel` in this case.
 
