---
title: List of PredictionIO SDKs
---

## Officially Supported SDKs

* [Java & Android SDK](/sdk/java/)
* [PHP SDK](/sdk/php/)
* [Python SDK](/sdk/python/)
* [Ruby SDK](/sdk/ruby/)

## Community Powered SDKs

[SDK contribution](/community/contribute-sdk) is always welcomed! 

### Node.js SDK for PredictionIO

URL: https://github.com/asafyish/predictionio-driver and
https://www.npmjs.org/package/predictionio-driver

Node.js PredictionIO 0.8+ client supporting both callback syntax and promise
syntax.

- Core Author: Asaf Yishai

- Status: It works with PredictionIO v0.8 - Under active development


### C#/.NET SDK for PredictionIO

URL: https://github.com/orbyone/Sensible.PredictionIO.NET

C#/.NET library for PredictionIO 0.8, supporting both synchronous and
asynchronous calls, for item recommendation and item ranking algorithms. Loosely
based on the PredictionIO Java SDK API.

- Core Author: Themos Piperakis

- Status: It works with PredictionIO v0.8 - Under active development


### Lavarel Wrapper for PredictionIO

URL: https://github.com/michael-hopkins/PredictionIO-Laravel-Wrapper and https://packagist.org/packages/hopkins/predictionio-laravel-wrapper

A Laravel wrapper for PredictionIO v0.8.

- Core Author: Bruno Cabral & Michael Hopkins

- Status: It works with PredictionIO v0.8 - Under active development


### Swift SDK for PredictionIO

URL: https://github.com/minhtule/PredictionIO-Swift-SDK

<<<<<<< HEAD
A convenient API written in Swift, supporting iOS 7+ and Xcode 6.1. 

- Core Author: Minh-Tu Le
- Status: It works with PredictionIO v0.8.3 and above - Under active development

=======
A convenient API written in Swift, supporting iOS 7+/ OS X 10.9+ and Xcode 6.1. 

- Core Author: Minh-Tu Le

- Status: It works with PredictionIO v0.8.3 and above - Under active development
>>>>>>> 14fde6fe

<|MERGE_RESOLUTION|>--- conflicted
+++ resolved
@@ -11,7 +11,7 @@
 
 ## Community Powered SDKs
 
-[SDK contribution](/community/contribute-sdk) is always welcomed! 
+[SDK contribution](/community/contribute-sdk) is always welcomed!
 
 ### Node.js SDK for PredictionIO
 
@@ -54,17 +54,8 @@
 
 URL: https://github.com/minhtule/PredictionIO-Swift-SDK
 
-<<<<<<< HEAD
-A convenient API written in Swift, supporting iOS 7+ and Xcode 6.1. 
-
-- Core Author: Minh-Tu Le
-- Status: It works with PredictionIO v0.8.3 and above - Under active development
-
-=======
-A convenient API written in Swift, supporting iOS 7+/ OS X 10.9+ and Xcode 6.1. 
+A convenient API written in Swift, supporting iOS 7+/ OS X 10.9+ and Xcode 6.1.
 
 - Core Author: Minh-Tu Le
 
-- Status: It works with PredictionIO v0.8.3 and above - Under active development
->>>>>>> 14fde6fe
-
+- Status: It works with PredictionIO v0.8.3 and above - Under active development