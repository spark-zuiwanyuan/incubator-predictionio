# [PredictionIO](http://prediction.io)

PredictionIO is an open source machine learning framework for developers and data scientists. It supports event collection, deployment of algorithms, evaluation, querying predictive results via REST APIs. 

<<<<<<< HEAD
To get started, check out <http://prediction.io>!
=======
To get started, check out <http://prediciton.io>!
>>>>>>> fdd92e4f

## Table of contents
- [Installation](#installation)
- [Quick start](#quick-start)
- [Bugs and feature requests](#bugs-and-feature-requests)
- [Documentation](#documentation)
- [Contributing](#contributing)
- [Community](#community)


## Installation  

Five installation options available. 

[//]: # (* Deploying PredictionIO on Amazon Web Services)
<<<<<<< HEAD
* [Installing PredictionIO on Linux / Mac OS X](http://docs.prediction.io/current/install/install-linux.html)
* [Installing PredictionIO from Source Code](http://docs.prediction.io/current/install/install-sourcecode.html)
  If you are installing from source code, it's recommended that you clone the master branch. 
* [Launching PredictionIO on AWS](http://docs.prediction.io/current/install/launch-aws.html)
* [Installing PredictionIO with Docker](https://github.com/mingfang/docker-predictionio) (Community contributed)
* [Installing PredictionIO with Vagrant](https://github.com/magento-hackathon/PredictionIO-Vagrant) (Community contributed)


## Quick start
See [Engine Template Quick Start](http://docs.prediction.io/current/templates/) Guide.
=======
* [Installing PredictionIO on Linux / Mac OS X](install/install-linux.html)
* [Installing PredictionIO from Source Code](install/install-sourcecode.html)
* [Launching PredictionIO on AWS](install/launch-aws.html)
* [Installing PredictionIO with Docker](projects.html#docker-installation-for-predictionio) (Community contributed)
* [Installing PredictionIO with Vagrant](projects.html#vagrant-installation-for-predictionio) (Community contributed)


## Quick start
See [Engine Template Quick Start](templates/index.html) Guide.
>>>>>>> fdd92e4f

## Bugs and feature requests

Have a bug or a feature request?  Please search for existing and closed issues on the [Community Forum](https://groups.google.com/forum/#!forum/predictionio-user). If your problem or idea is not addressed yet, [please open a new issue](https://github.com/PredictionIO/PredictionIO/issues/new).


## Documentation

PredictionIO’s documentation, included in this repo in the root directory, is built with [Jekyll](http://jekyllrb.com) and publicly hosted at <http://docs.prediction.io/current/>. The docs may also be run locally.

### Running documentation locally

1. If necessary, [install Jekyll](http://jekyllrb.com/docs/installation) (requires v2.4.x).
  - **Windows users:** Read [this unofficial guide](http://jekyll-windows.juthilo.com/) to get Jekyll up and running without problems.
2. Install the Ruby-based syntax highlighter, [Rouge](https://github.com/jneen/rouge), with `gem install rouge`.
<<<<<<< HEAD
3. From the `/docs/manual` directory, run `jekyll serve` in the command line.
=======
3. From the root `/bootstrap` directory, run `jekyll serve` in the command line.
>>>>>>> fdd92e4f
4. Open Server address ( http://0.0.0.0:4000/0.8.1/ ) in your browser, and you should see the documentation.

Learn more about using Jekyll by reading its [documentation](http://jekyllrb.com/docs/home/).

<<<<<<< HEAD
=======

## Contributing

TBD

>>>>>>> fdd92e4f
## Community

Keep track of development and community news.

- Follow [@predictionio](https://twitter.com/predictionio) on Twitter.
- Read and subscribe to [the Newsletter ](http://prediction.us6.list-manage1.com/subscribe?u=d8c0435d851c1310fc64c6e26&id=8c6c1b46d0).
- Join the [Community Forum](https://groups.google.com/forum/#!forum/predictionio-user).
<<<<<<< HEAD

## Contributing

Please read and sign the [Contributor Agreement](http://prediction.io/cla). If you have any questions, you can post on the [Contributor Forum](https://groups.google.com/forum/#!forum/predictionio-dev). 

You can also list your projects on the [Community Project page](http://docs.prediction.io/current/projects.html)

## License
PredictionIO is under [Apache 2 license](http://www.apache.org/licenses/LICENSE-2.0.html).
=======
>>>>>>> fdd92e4f

<|MERGE_RESOLUTION|>--- conflicted
+++ resolved
@@ -2,11 +2,7 @@
 
 PredictionIO is an open source machine learning framework for developers and data scientists. It supports event collection, deployment of algorithms, evaluation, querying predictive results via REST APIs. 
 
-<<<<<<< HEAD
-To get started, check out <http://prediction.io>!
-=======
 To get started, check out <http://prediciton.io>!
->>>>>>> fdd92e4f
 
 ## Table of contents
 - [Installation](#installation)
@@ -21,8 +17,6 @@
 
 Five installation options available. 
 
-[//]: # (* Deploying PredictionIO on Amazon Web Services)
-<<<<<<< HEAD
 * [Installing PredictionIO on Linux / Mac OS X](http://docs.prediction.io/current/install/install-linux.html)
 * [Installing PredictionIO from Source Code](http://docs.prediction.io/current/install/install-sourcecode.html)
   If you are installing from source code, it's recommended that you clone the master branch. 
@@ -33,17 +27,8 @@
 
 ## Quick start
 See [Engine Template Quick Start](http://docs.prediction.io/current/templates/) Guide.
-=======
-* [Installing PredictionIO on Linux / Mac OS X](install/install-linux.html)
-* [Installing PredictionIO from Source Code](install/install-sourcecode.html)
-* [Launching PredictionIO on AWS](install/launch-aws.html)
-* [Installing PredictionIO with Docker](projects.html#docker-installation-for-predictionio) (Community contributed)
-* [Installing PredictionIO with Vagrant](projects.html#vagrant-installation-for-predictionio) (Community contributed)
 
 
-## Quick start
-See [Engine Template Quick Start](templates/index.html) Guide.
->>>>>>> fdd92e4f
 
 ## Bugs and feature requests
 
@@ -54,28 +39,20 @@
 
 PredictionIO’s documentation, included in this repo in the root directory, is built with [Jekyll](http://jekyllrb.com) and publicly hosted at <http://docs.prediction.io/current/>. The docs may also be run locally.
 
+
 ### Running documentation locally
 
 1. If necessary, [install Jekyll](http://jekyllrb.com/docs/installation) (requires v2.4.x).
   - **Windows users:** Read [this unofficial guide](http://jekyll-windows.juthilo.com/) to get Jekyll up and running without problems.
 2. Install the Ruby-based syntax highlighter, [Rouge](https://github.com/jneen/rouge), with `gem install rouge`.
-<<<<<<< HEAD
+
 3. From the `/docs/manual` directory, run `jekyll serve` in the command line.
-=======
-3. From the root `/bootstrap` directory, run `jekyll serve` in the command line.
->>>>>>> fdd92e4f
-4. Open Server address ( http://0.0.0.0:4000/0.8.1/ ) in your browser, and you should see the documentation.
+
+4. Open Server address ( http://0.0.0.0:4000/current/ ) in your browser, and you should see the documentation.
 
 Learn more about using Jekyll by reading its [documentation](http://jekyllrb.com/docs/home/).
 
-<<<<<<< HEAD
-=======
 
-## Contributing
-
-TBD
-
->>>>>>> fdd92e4f
 ## Community
 
 Keep track of development and community news.
@@ -83,7 +60,7 @@
 - Follow [@predictionio](https://twitter.com/predictionio) on Twitter.
 - Read and subscribe to [the Newsletter ](http://prediction.us6.list-manage1.com/subscribe?u=d8c0435d851c1310fc64c6e26&id=8c6c1b46d0).
 - Join the [Community Forum](https://groups.google.com/forum/#!forum/predictionio-user).
-<<<<<<< HEAD
+
 
 ## Contributing
 
@@ -93,6 +70,4 @@
 
 ## License
 PredictionIO is under [Apache 2 license](http://www.apache.org/licenses/LICENSE-2.0.html).
-=======
->>>>>>> fdd92e4f
 
